﻿#nullable enable

namespace JpegLibrary
{
    internal class JpegHuffmanEncodingComponent : JpegEncodingComponent
    {
<<<<<<< HEAD
=======
        public int Index { get; internal set; }
        public int ComponentIndex { get; internal set; }
        public byte HorizontalSamplingFactor { get; internal set; }
        public byte VerticalSamplingFactor { get; internal set; }
>>>>>>> e480c916
        internal int DcPredictor { get; set; }
        internal byte DcTableIdentifier { get; set; }
        internal byte AcTableIdentifier { get; set; }
        internal JpegHuffmanEncodingTable? DcTable { get; set; }
        internal JpegHuffmanEncodingTable? AcTable { get; set; }
        internal JpegHuffmanEncodingTableBuilder? DcTableBuilder { get; set; }
        internal JpegHuffmanEncodingTableBuilder? AcTableBuilder { get; set; }

        internal int HorizontalSubsamplingFactor { get; set; }
        internal int VerticalSubsamplingFactor { get; set; }
    }
}<|MERGE_RESOLUTION|>--- conflicted
+++ resolved
@@ -4,13 +4,7 @@
 {
     internal class JpegHuffmanEncodingComponent : JpegEncodingComponent
     {
-<<<<<<< HEAD
-=======
-        public int Index { get; internal set; }
-        public int ComponentIndex { get; internal set; }
-        public byte HorizontalSamplingFactor { get; internal set; }
-        public byte VerticalSamplingFactor { get; internal set; }
->>>>>>> e480c916
+        internal int Index { get; set; }
         internal int DcPredictor { get; set; }
         internal byte DcTableIdentifier { get; set; }
         internal byte AcTableIdentifier { get; set; }
